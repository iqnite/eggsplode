--- conflicted
+++ resolved
@@ -174,7 +174,7 @@
             on_game_over=self.deactivate,
         ) as view:
             await interaction.respond(
-                self.default_message(interaction.user.id),
+                view.create_play_prompt_message(interaction.user.id),
                 view=view,
                 ephemeral=True,
             )
@@ -228,8 +228,6 @@
         self.end_turn = end_turn
         self.on_game_over = on_game_over
         self.create_card_selection()
-<<<<<<< HEAD
-=======
 
     def create_play_prompt_message(self, user_id: int) -> str:
         """
@@ -246,7 +244,6 @@
             len(self.ctx.game.deck),
             self.ctx.game.deck.count("eggsplode"),
         )
->>>>>>> 4bbb77e3
 
     async def interaction_check(self, interaction: discord.Interaction) -> bool:
         """
@@ -402,7 +399,6 @@
         else:
             self.ctx.game.current_player_hand.remove(selected)
             await self.CARD_ACTIONS[selected](self, interaction)
-        self.remove_item(self.play_card_select)
         self.create_card_selection()
         await interaction.edit(
             content=self.create_play_prompt_message(interaction.user.id),
@@ -669,28 +665,12 @@
             MESSAGES["before_draw_from_bottom"].format(
                 interaction.user.id, target_player_id
             ),
-<<<<<<< HEAD
             view=NopeView(
                 ctx=self.ctx.copy(),
                 target_player_id=target_player_id,
                 callback_action=lambda _: self.draw_card(interaction, index=0),
             ),
         )
-=======
-            on_valid_interaction=lambda _: self.start_timer(),
-            end_turn=self.end_turn,
-            on_game_over=self.deactivate,
-        ) as view:
-            await interaction.respond(
-                view.create_play_prompt_message(interaction.user.id),
-                view=view,
-                ephemeral=True,
-            )
-
-    async def end_turn(self, interaction: discord.Interaction):
-        """
-        Ends the current turn and starts the next one.
->>>>>>> 4bbb77e3
 
     CARD_ACTIONS = {
         "attegg": attegg,
