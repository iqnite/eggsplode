--- conflicted
+++ resolved
@@ -114,12 +114,7 @@
             ),
             game_id=game_id,
         )
-<<<<<<< HEAD
         game.last_interaction = interaction
-        self.logger.info(f"Game created: {game_id}")
-=======
-        game.anchor_interaction = interaction
         self.logger.info("Game %s: Created.", game_id)
->>>>>>> 2f4861a8
         view = StartGameView(game)
         await interaction.respond(view=view)