--- conflicted
+++ resolved
@@ -115,29 +115,12 @@
 async def shuffle(ctx: PlayActionContext, interaction: discord.Interaction):
     if not interaction.user:
         return
-<<<<<<< HEAD
     random.shuffle(ctx.game.deck)
     await interaction.respond(
-        MESSAGES["shuffled"].format(interaction.user.id)
+        get_message("shuffled").format(interaction.user.id)
         + " "
         + radioeggtive_warning(ctx)
     )
-=======
-    async with NopeView(
-        ctx=ctx.copy(),
-        nope_callback_action=lambda: undo_shuffle(ctx, prev_deck),
-    ) as view:
-        await interaction.respond(
-            get_message("shuffled").format(interaction.user.id)
-            + " "
-            + radioeggtive_warning(ctx),
-            view=view,
-        )
-
-
-def undo_shuffle(ctx, prev_deck):
-    ctx.game.deck = prev_deck
->>>>>>> d4954db7
 
 
 async def predict(ctx: PlayActionContext, interaction: discord.Interaction):
@@ -344,14 +327,8 @@
 ):
     if not interaction.user:
         return
-<<<<<<< HEAD
-    await interaction.respond(
-            MESSAGES["altered_future"].format(interaction.user.id)
-=======
-    async with NopeView(ctx.copy(), lambda: undo_alter_future(ctx, prev_deck)) as view:
-        await interaction.respond(
+    await interaction.respond(
             get_message("altered_future").format(interaction.user.id)
->>>>>>> d4954db7
             + " "
             + radioeggtive_warning(ctx),
         )
