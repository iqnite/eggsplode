"""
Contains the PlayView and TurnView classes which handle the game actions in the Discord bot.
"""

import asyncio
from collections.abc import Callable, Coroutine
import random
import discord


from .. import cards
from ..ctx import ActionContext, PlayActionContext
<<<<<<< HEAD
from ..strings import CARDS, MESSAGES
from ..views.short import NopeView
=======
from ..strings import CARDS, get_message, replace_emojis
>>>>>>> d4954db7
from .base import BaseView


class TurnView(BaseView):
    def __init__(
        self,
        ctx: ActionContext,
        parent_interaction: discord.Interaction,
        inactivity_count: int = 0,
    ):
        super().__init__(ctx, timeout=None)
        self.timer: int | None = 0
        self.inactivity_count = inactivity_count
        self.parent_interaction = parent_interaction

    async def __aexit__(self, exc_type, exc_value, traceback):
        await self.action_timer()

    async def action_timer(self):
        if self.timer is None:
            return
        self.start_timer()
        try:
            while self.timer < int(self.ctx.game.config.get("turn_timeout", 60)):
                await asyncio.sleep(1)
                if self.timer is None:
                    return
                if self.ctx.game.awaiting_prompt:
                    continue
                self.timer += 1
        except TypeError as e:
            # Log the error for debugging purposes
            print(f"TypeError encountered in action_timer: {e}")
            return
        await self.on_action_timeout()

    def deactivate(self):
        # None is used to represent a deactivated timer
        self.timer = None

    def start_timer(self):
        if self.timer is None:
            return
        self.timer = 0

    async def on_action_timeout(self):
        if not self.message:
            raise TypeError("message is None")
        self.deactivate()
        if self.inactivity_count > 5:
            await self.parent_interaction.respond(get_message("game_timeout"))
            del self.ctx.games[self.ctx.game_id]
            return
        turn_player: int = self.ctx.game.current_player_id
        card: str = self.ctx.game.draw_card()
        response = get_message("timeout")
        match card:
            case "defused":
                self.ctx.game.deck.insert(
                    random.randint(0, len(self.ctx.game.deck)), "eggsplode"
                )
                response += get_message("defused").format(turn_player)
            case "eggsplode":
                response += get_message("eggsploded").format(turn_player)
            case "gameover":
                await self.parent_interaction.respond(
                    get_message("timeout")
                    + get_message("eggsploded").format(turn_player)
                    + "\n"
                    + get_message("game_over").format(self.ctx.game.players[0])
                )
                del self.ctx.games[self.ctx.game_id]
                return
            case "radioeggtive":
                self.ctx.game.deck.insert(
                    random.randint(0, len(self.ctx.game.deck)), "radioeggtive_face_up"
                )
                response += get_message("radioeggtive").format(turn_player)
            case "radioeggtive_face_up":
                response += get_message("radioeggtive_face_up").format(turn_player)
            case _:
                response += get_message("user_drew_card").format(turn_player)
        response += "\n" + self.create_turn_prompt_message()
        self.ctx.game.action_id += 1
        async with TurnView(
            self.ctx.copy(action_id=self.ctx.game.action_id),
            parent_interaction=self.parent_interaction,
            inactivity_count=self.inactivity_count + 1,
        ) as view:
            await self.parent_interaction.respond(response, view=view)

    def create_turn_prompt_message(self) -> str:
        return get_message("next_turn").format(
            self.ctx.game.current_player_id,
            len(self.ctx.game.deck),
            self.ctx.game.deck.count("eggsplode"),
        ) + ("\n" + cards.radioeggtive_warning(self.ctx))

    async def interaction_check(self, interaction: discord.Interaction) -> bool:
        if not interaction.user:
            return False
        if interaction.user.id != self.ctx.game.current_player_id:
            await interaction.respond(get_message("not_your_turn"), ephemeral=True)
            return False
        if self.timer is None or self.timer < 0:
            self.disable_all_items()
            await interaction.edit(view=self)
            await interaction.respond(get_message("invalid_turn"), ephemeral=True)
            return False
        self.start_timer()
        return True

    @discord.ui.button(label="Play!", style=discord.ButtonStyle.blurple, emoji="🤚")
    async def play(self, _: discord.ui.Button, interaction: discord.Interaction):
        if not interaction.user:
            return
        self.ctx.action_id = self.ctx.game.action_id
        async with PlayView(
            ActionContext(
                app=self.ctx.app,
                game_id=self.ctx.game_id,
                action_id=self.ctx.action_id,
            ),
            on_valid_interaction=lambda _: self.start_timer(),
            end_turn=self.end_turn,
            on_game_over=self.deactivate,
        ) as view:
            await interaction.respond(
                view.create_play_prompt_message(interaction.user.id),
                view=view,
                ephemeral=True,
            )

    async def end_turn(self, interaction: discord.Interaction):
        self.deactivate()
        self.ctx.game.action_id += 1
        async with TurnView(
            self.ctx.copy(action_id=self.ctx.game.action_id),
            parent_interaction=interaction,
        ) as view:
            await interaction.respond(view.create_turn_prompt_message(), view=view)


class PlayView(BaseView):
    def __init__(
        self,
        ctx: ActionContext,
        *,
        on_valid_interaction: Callable[[discord.Interaction], None],
        end_turn: Callable[[discord.Interaction], Coroutine],
        on_game_over: Callable[[], None],
    ):
        super().__init__(ctx)
        self.ctx = PlayActionContext.from_ctx(
            ctx=ctx,
            disable_view=self.deactivate,
            update_view=self.update,
            end_turn=end_turn,
            on_game_over=on_game_over,
        )
        self.play_card_select = None
        self.on_valid_interaction = on_valid_interaction
        self.end_turn = end_turn
        self.on_game_over = on_game_over
        self.create_card_selection()

    async def deactivate(self, interaction: discord.Interaction):
        self.disable_all_items()
        await interaction.edit(view=self)

    async def update(self, interaction: discord.Interaction):
        if not interaction.user:
            return
        self.create_card_selection()
        await interaction.edit(
            content=self.create_play_prompt_message(interaction.user.id),
            view=self,
        )

    def create_play_prompt_message(self, user_id: int) -> str:
        return get_message("play_prompt").format(
            self.ctx.game.cards_help(user_id, template=get_message("hand_list"))
        )

    async def interaction_check(self, interaction: discord.Interaction) -> bool:
        if not interaction.user:
            raise TypeError("interaction.user is None")
        if self.ctx.game.awaiting_prompt:
            await interaction.respond(get_message("awaiting_prompt"), ephemeral=True)
            return False
        if interaction.user.id != self.ctx.game.current_player_id:
            await interaction.respond(get_message("not_your_turn"), ephemeral=True)
            return False
        if self.ctx.action_id != self.ctx.game.action_id:
            await interaction.respond(get_message("invalid_turn"), ephemeral=True)
            return False
        self.ctx.game.action_id += 1
        self.ctx.action_id = self.ctx.game.action_id
        self.on_valid_interaction(interaction)
        return True

    def create_card_selection(self):
        if self.play_card_select:
            self.remove_item(self.play_card_select)
        user_cards: dict = self.ctx.game.group_hand(
            self.ctx.game.current_player_id, usable_only=True
        )
        if not user_cards:
            return
        self.play_card_select = discord.ui.Select(
            placeholder="Select a card to play",
            min_values=1,
            max_values=1,
            options=[
                discord.SelectOption(
                    value=card,
                    label=f"{CARDS[card]['title']} ({user_cards[card]}x)",
                    description=CARDS[card]["description"],
                    emoji=replace_emojis(CARDS[card]["emoji"]),
                )
                for card in user_cards
            ],
        )
        self.play_card_select.callback = lambda interaction: self.play_card(
            None, interaction
        )
        self.add_item(self.play_card_select)

    @discord.ui.button(label="Draw", style=discord.ButtonStyle.blurple, emoji="🤚")
    async def draw_callback(
        self, _: discord.ui.Button, interaction: discord.Interaction
    ):
        await cards.draw_card(self.ctx, interaction)

    async def play_card(self, _, interaction: discord.Interaction):
        if not (interaction.message and interaction.user and self.play_card_select):
            return
        selected = self.play_card_select.values[0]
        if not isinstance(selected, str):
            raise TypeError("selected is not a str")
        await interaction.edit(view=self)
        if CARDS[selected].get("combo", 0) == 1:
            await cards.food_combo(self.ctx.copy(view=self), interaction, selected)
        else:
            self.ctx.game.current_player_hand.remove(selected)
            if CARDS[selected].get("explicit", False):
                await self.CARD_ACTIONS[selected](self.ctx.copy(view=self), interaction)
            else:
                async with NopeView(
                    self.ctx.copy(view=self),
                    ok_callback_action=lambda _: self.CARD_ACTIONS[selected](
                        self.ctx.copy(view=self), interaction
                    ),
                ) as view:
                    await interaction.respond(
                        MESSAGES["play_card"].format(
                            interaction.user.id,
                            CARDS[selected]["emoji"],
                            CARDS[selected]["title"],
                        ),
                        view=view,
                    )
        self.create_card_selection()
        await interaction.edit(
            content=self.create_play_prompt_message(interaction.user.id),
            view=self,
        )

    CARD_ACTIONS = {
        "attegg": cards.attegg,
        "skip": cards.skip,
        "shuffle": cards.shuffle,
        "predict": cards.predict,
        "draw_from_bottom": cards.draw_from_bottom,
        "targeted_attegg": cards.targeted_attegg,
        "alter_future": cards.alter_future,
        "reverse": cards.reverse,
    }<|MERGE_RESOLUTION|>--- conflicted
+++ resolved
@@ -10,12 +10,8 @@
 
 from .. import cards
 from ..ctx import ActionContext, PlayActionContext
-<<<<<<< HEAD
-from ..strings import CARDS, MESSAGES
+from ..strings import CARDS, get_message, replace_emojis
 from ..views.short import NopeView
-=======
-from ..strings import CARDS, get_message, replace_emojis
->>>>>>> d4954db7
 from .base import BaseView
 
 
@@ -271,7 +267,7 @@
                     ),
                 ) as view:
                     await interaction.respond(
-                        MESSAGES["play_card"].format(
+                        get_message("play_card").format(
                             interaction.user.id,
                             CARDS[selected]["emoji"],
                             CARDS[selected]["title"],
