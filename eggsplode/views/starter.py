"""
Contains the StartGameView class which handles the start game view in the Discord bot.
"""

import discord
from ..strings import EXPANSIONS, get_message, replace_emojis
from ..ctx import ActionContext
from .base import BaseView
from .action import TurnView


class StartGameView(BaseView):
    def __init__(self, ctx: ActionContext):
        super().__init__(ctx, timeout=600)

    async def __aexit__(self, exc_type, exc_value, traceback):
        if self.message is None:
            del self.ctx.games[self.ctx.game_id]
            self.on_timeout = super().on_timeout
            self.disable_all_items()

    async def on_timeout(self):
        del self.ctx.games[self.ctx.game_id]
        await super().on_timeout()

    @discord.ui.button(label="Join", style=discord.ButtonStyle.blurple, emoji="👋")
    async def join_game(self, _: discord.ui.Button, interaction: discord.Interaction):
        if not interaction.user:
            return
        game_cancelled = False
        if interaction.user.id in self.ctx.game.config["players"]:
            self.ctx.game.config["players"].remove(interaction.user.id)
            if not (interaction.message and interaction.message.content):
                return
            if not self.ctx.game.config["players"]:
                game_cancelled = True
                del self.ctx.games[self.ctx.game_id]
                self.on_timeout = super().on_timeout
                self.disable_all_items()
            await interaction.edit(
                content="\n".join(
                    line
                    for line in interaction.message.content.split("\n")
                    if not line.endswith(f"<@{interaction.user.id}>")
                )
                + "\n"
                + (get_message("game_cancelled") if game_cancelled else ""),
                view=self,
            )
            return
        self.ctx.game.config["players"].append(interaction.user.id)
        await interaction.edit(
            content=self.generate_game_start_message(),
            view=self,
        )

    def generate_game_start_message(self):
        return "\n".join(
            (
                get_message("start").format(self.ctx.game.config["players"][0]),
                get_message("players"),
                *(
                    get_message("players_list_item").format(player)
                    for player in self.ctx.game.config["players"]
                ),
                *(
                    (
<<<<<<< HEAD
                        MESSAGES["expansions"] + " " + customEmoji("🆕"),
=======
                        get_message("expansions"),
>>>>>>> d4954db7
                        *(
                            get_message("bold_list_item").format(
                                replace_emojis(EXPANSIONS[expansion]["emoji"]),
                                EXPANSIONS[expansion]["name"],
                            )
                            for expansion in self.ctx.game.config.get("expansions", [])
                        ),
                    )
                ),
                (
                    ""
                    if self.ctx.game.config.get("expansions", [])
                    else get_message("no_expansions")
                ),
            )
        )

    @discord.ui.button(label="Start Game", style=discord.ButtonStyle.green, emoji="🚀")
    async def start_game(self, _: discord.ui.Button, interaction: discord.Interaction):
        if not (interaction.user and self.message):
            return
        if interaction.user.id != self.ctx.game.config["players"][0]:
            await interaction.respond(
                get_message("not_game_creator_start"), ephemeral=True
            )
            return
        if len(self.ctx.game.config["players"]) < 2:
            await interaction.respond(
                get_message("not_enough_players_to_start"), ephemeral=True
            )
            return
        self.on_timeout = super().on_timeout
        self.ctx.game.start()
        self.disable_all_items()
        await interaction.edit(view=self)
        await interaction.respond(get_message("game_started"), ephemeral=True)
        async with TurnView(self.ctx.copy(), parent_interaction=interaction) as view:
            view.message = await interaction.respond(
                view.create_turn_prompt_message(), view=view
            )

    @discord.ui.button(label="Settings", style=discord.ButtonStyle.grey, emoji="⚙️")
    async def settings(self, _: discord.ui.Button, interaction: discord.Interaction):
        if not (interaction.user and self.message):
            return
        if interaction.user.id != self.ctx.game.config["players"][0]:
            await interaction.respond(
                get_message("not_game_creator_edit_settings"), ephemeral=True
            )
            return
        await interaction.respond(
            view=SettingsView(self.ctx.copy(), self), ephemeral=True
        )

    @discord.ui.button(label="Help", style=discord.ButtonStyle.grey, emoji="❓")
    async def help(self, _: discord.ui.Button, interaction: discord.Interaction):
        if not (interaction.user and self.message):
            return
        await self.ctx.app.show_help(interaction, ephemeral=True)


class SettingsView(BaseView):
    def __init__(
        self,
        ctx: ActionContext,
        parent_view: StartGameView,
    ):
        super().__init__(ctx)
        self.parent_view = parent_view
        self.expansion_select: discord.ui.Select | None = None
        self.short_mode_button: discord.ui.Button | None = None
        self.create_view()

    async def expansion_callback(self, interaction: discord.Interaction):
        if not (self.expansion_select and self.parent_view.message):
            return
        self.ctx.game.config["expansions"] = self.expansion_select.values
        await interaction.respond(MESSAGES["expansions_updated"], ephemeral=True)
        await interaction.followup.edit_message(
            self.parent_view.message.id,
            content=self.parent_view.generate_game_start_message(),
            view=self.parent_view,
        )

    def create_view(self):
        if self.expansion_select:
            self.remove_item(self.expansion_select)
        if self.short_mode_button:
            self.remove_item(self.short_mode_button)
        self.expansion_select = discord.ui.Select(
            options=[
                discord.SelectOption(
                    value=name,
                    label=expansion["name"],
                    emoji=replace_emojis(expansion["emoji"]),
                    default=name in self.ctx.game.config.get("expansions", []),
                )
                for name, expansion in EXPANSIONS.items()
            ],
            placeholder="Eggspansions",
            min_values=0,
            max_values=len(EXPANSIONS),
        )
        self.expansion_select.callback = self.expansion_callback
        self.add_item(self.expansion_select)
<<<<<<< HEAD
        short = self.ctx.game.config.get("short", None)
        self.short_mode_button = discord.ui.Button(
            label="Short mode: "
            + ("Auto" if short is None else "On" if short else "Off"),
            style=(
                discord.ButtonStyle.green
                if self.ctx.game.config.get("short", False)
                else discord.ButtonStyle.grey
            ),
            emoji="⚡",
=======

    async def expansion_callback(self, interaction: discord.Interaction):
        self.ctx.game.config["expansions"] = self.expansion_select.values
        await interaction.respond(get_message("expansions_updated"), ephemeral=True)
        assert self.parent_view.message
        await self.parent_view.message.edit(
            content=self.parent_view.generate_game_start_message(),
            view=self.parent_view,
>>>>>>> d4954db7
        )
        self.short_mode_button.callback = self.short_mode_callback
        self.add_item(self.short_mode_button)

    async def short_mode_callback(self, interaction: discord.Interaction):
        self.ctx.game.config["short"] = not self.ctx.game.config.get("short", False)
        self.create_view()
        await interaction.edit(view=self)

    @discord.ui.button(
        label="Advanced Settings", style=discord.ButtonStyle.grey, emoji="⚙️"
    )
    async def advanced_settings(
        self, _: discord.ui.Button, interaction: discord.Interaction
    ):
        await interaction.response.send_modal(
            SettingsModal(ctx=self.ctx, title="Advanced Settings")
        )


class SettingsModal(discord.ui.Modal):
    def __init__(self, ctx: ActionContext, *args, **kwargs) -> None:
        super().__init__(*args, **kwargs)
        self.ctx = ctx
        self.inputs = {
            "deck_eggsplode_cards": {
                "input": discord.ui.InputText(
                    label="Eggsplode cards in deck",
                    placeholder=str(len(self.ctx.game.config["players"]) - 1),
                    value=self.ctx.game.config.get("deck_eggsplode_cards", None),
                    required=False,
                ),
                "min": 1,
            },
            "deck_defuse_cards": {
                "input": discord.ui.InputText(
                    label="Defuse cards in deck",
                    placeholder="0",
                    value=self.ctx.game.config.get("deck_defuse_cards", None),
                    required=False,
                ),
            },
            # "turn_timeout": {
            #     "input": discord.ui.InputText(
            #         label="Turn timer (in seconds; 40-600)",
            #         placeholder="60",
            #         value=self.ctx.game.config.get("turn_timeout", None),
            #         required=False,
            #     ),
            #     "min": 40,
            #     "max": 600,
            # },
        }
        for _, i in self.inputs.items():
            self.add_item(i["input"])

    async def callback(self, interaction: discord.Interaction):
        if self.ctx.game_id not in self.ctx.games:
            return
        response = get_message("settings_updated")
        for input_name, item in self.inputs.items():
            item_input = item["input"]
            if item_input.value == "":
                self.ctx.game.config.pop(input_name, None)
                response += "\n" + get_message("settings_updated_success").format(
                    item_input.label, item_input.placeholder
                )
                continue
            if not (
                validation := self.validate(
                    item_input.value,
                    int,
                    item.get("min", None),
                    item.get("max", None),
                )
            )[0]:
                response += "\n" + get_message("settings_updated_error").format(
                    item_input.label, item_input.value, validation[1]
                )
                continue
            self.ctx.game.config[input_name] = item_input.value
            response += "\n" + get_message("settings_updated_success").format(
                item_input.label, item_input.value
            )
        await interaction.respond(response, ephemeral=True)

    @staticmethod
    def validate(value, required_type=None, min_value=None, max_value=None):
        if required_type and not isinstance(value, required_type):
            try:
                value = required_type(value)
            except ValueError:
                return False, f"Must be a {required_type.__name__}."
        if min_value and value < min_value:
            return False, f"Must be at least {min_value}."
        if max_value and value > max_value:
            return False, f"Must be at most {max_value}."
        return True, ""


class HelpView(discord.ui.View):
    def __init__(self):
        super().__init__(timeout=None)
        self.add_item(
            discord.ui.Button(
                label="Website",
                url="https://iqnite.github.io/eggsplode",
                style=discord.ButtonStyle.link,
                emoji=replace_emojis("🌐"),
            )
        )
        self.add_item(
            discord.ui.Button(
                label="Support & Community server",
                url="https://discord.gg/UGm36FkGDF",
                style=discord.ButtonStyle.link,
                emoji=replace_emojis("💬"),
            )
        )
        self.add_item(
            discord.ui.Button(
                label="GitHub",
                url="https://github.com/iqnite/eggsplode",
                style=discord.ButtonStyle.link,
                emoji=replace_emojis("🐙"),
            )
        )
        self.add_item(
            discord.ui.Button(
                label="Invite to your server",
                url="https://discord.com/oauth2/authorize?client_id=1325443178622484590",
                style=discord.ButtonStyle.link,
                emoji="🤖",
            )
        )
        self.add_item(
            discord.ui.Button(
                label="Vote on top.gg",
                url="https://top.gg/bot/1325443178622484590/vote",
                style=discord.ButtonStyle.link,
                emoji="🎉",
            )
        )

    @discord.ui.select(
        placeholder="Section",
        options=[
            discord.SelectOption(label="Getting started", emoji="🚀", value="0"),
            discord.SelectOption(label="Cards (1)", emoji="🎴", value="1"),
            discord.SelectOption(label="Cards (2)", emoji="🎴", value="2"),
            discord.SelectOption(label="Eggspansions", emoji="🧩", value="3"),
            discord.SelectOption(label="Credits", emoji="👏", value="4"),
        ],
        max_values=1,
        min_values=1,
    )
    async def section_callback(
        self, select: discord.ui.Select, interaction: discord.Interaction
    ):
        assert isinstance(select.values[0], str)
        await interaction.edit(content=get_message(f"help{int(select.values[0])}"))<|MERGE_RESOLUTION|>--- conflicted
+++ resolved
@@ -65,11 +65,7 @@
                 ),
                 *(
                     (
-<<<<<<< HEAD
-                        MESSAGES["expansions"] + " " + customEmoji("🆕"),
-=======
                         get_message("expansions"),
->>>>>>> d4954db7
                         *(
                             get_message("bold_list_item").format(
                                 replace_emojis(EXPANSIONS[expansion]["emoji"]),
@@ -147,7 +143,7 @@
         if not (self.expansion_select and self.parent_view.message):
             return
         self.ctx.game.config["expansions"] = self.expansion_select.values
-        await interaction.respond(MESSAGES["expansions_updated"], ephemeral=True)
+        await interaction.respond(get_message("expansions_updated"), ephemeral=True)
         await interaction.followup.edit_message(
             self.parent_view.message.id,
             content=self.parent_view.generate_game_start_message(),
@@ -175,7 +171,6 @@
         )
         self.expansion_select.callback = self.expansion_callback
         self.add_item(self.expansion_select)
-<<<<<<< HEAD
         short = self.ctx.game.config.get("short", None)
         self.short_mode_button = discord.ui.Button(
             label="Short mode: "
@@ -186,16 +181,6 @@
                 else discord.ButtonStyle.grey
             ),
             emoji="⚡",
-=======
-
-    async def expansion_callback(self, interaction: discord.Interaction):
-        self.ctx.game.config["expansions"] = self.expansion_select.values
-        await interaction.respond(get_message("expansions_updated"), ephemeral=True)
-        assert self.parent_view.message
-        await self.parent_view.message.edit(
-            content=self.parent_view.generate_game_start_message(),
-            view=self.parent_view,
->>>>>>> d4954db7
         )
         self.short_mode_button.callback = self.short_mode_callback
         self.add_item(self.short_mode_button)
