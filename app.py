"""
Eggsplode Discord Bot Application

This module contains the main application logic for the Eggsplode Discord bot.
"""

import os
import sys
import logging
from logging.handlers import RotatingFileHandler
from dotenv import load_dotenv
import discord
from discord.ext import commands
<<<<<<< HEAD
from strings import MESSAGES
=======
from common import MESSAGES, VERSION
>>>>>>> 61713603
from game_logic import Game, ActionContext
from views.start_game_view import StartGameView


class Eggsplode(commands.Bot):  # pylint: disable=too-many-ancestors
    """
    A subclass of commands.Bot for the Eggsplode game.

    Attributes:
        admin_maintenance (bool): Indicates if the bot is in maintenance mode.
        games (dict[int, Game]): A dictionary of active games.
    """

    def __init__(self, **kwargs):
        """
        Initialize the Eggsplode bot.

        Args:
            **kwargs: Arbitrary keyword arguments passed to the superclass.
        """
        super().__init__(**kwargs)
        self.admin_maintenance: bool = False
        self.games: dict[int, Game] = {}


load_dotenv()
DISCORD_TOKEN = os.getenv("DISCORD_TOKEN")
LOG_PATH = os.getenv("LOG_PATH")
ADMIN_MAINTENANCE_CODE = os.getenv("ADMIN_MAINTENANCE_CODE")
ADMIN_LISTGAMES_CODE = os.getenv("ADMIN_LISTGAMES_CODE")
if not DISCORD_TOKEN:
    raise TypeError("DISCORD_TOKEN must be set in .env file. ")
eggsplode_app = Eggsplode(
    activity=discord.Activity(type=discord.ActivityType.watching, name="you")
)

logger = logging.getLogger("discord")
if LOG_PATH:
    handler = RotatingFileHandler(
        LOG_PATH, maxBytes=5 * 1024 * 1024, backupCount=5, encoding="utf-8"
    )
    formatter = logging.Formatter(
        "%(asctime)s,%(msecs)03d %(name)s %(levelname)s %(message)s",
        datefmt="%Y-%m-%d %H:%M:%S",
    )
    handler.setFormatter(formatter)
    logger.addHandler(handler)
    logger.setLevel(logging.DEBUG)
    sys.excepthook = logger.error


def games_with_user(user_id: int) -> list[int]:
    """
    Get a list of game IDs that the user is participating in.

    Args:
        user_id (int): The ID of the user.

    Returns:
        list: A list of game IDs.
    """
    return [i for i, game in eggsplode_app.games.items() if user_id in game.players]


@eggsplode_app.slash_command(
    name="start",
    description="Start a new Eggsplode game!",
    integration_types={
        discord.IntegrationType.guild_install,
        discord.IntegrationType.user_install,
    },
)
async def start(ctx: discord.ApplicationContext):
    """
    Start a new Eggsplode game.

    Args:
        ctx (discord.ApplicationContext): The context of the command.
    """
    if eggsplode_app.admin_maintenance:
        await ctx.respond(MESSAGES["maintenance"], ephemeral=True)
        return
    game_id = ctx.interaction.channel_id
    if not (game_id and ctx.interaction.user):
        return
    if game_id in eggsplode_app.games:
        await ctx.respond(MESSAGES["game_already_exists"], ephemeral=True)
        return
    eggsplode_app.games[game_id] = Game(ctx.interaction.user.id)
    view = StartGameView(ActionContext(app=eggsplode_app, game_id=game_id))
    await ctx.respond(
        MESSAGES["start"].format(ctx.interaction.user.id, ctx.interaction.user.id),
        view=view,
    )


@eggsplode_app.slash_command(
    name="hand",
    description="View your hand.",
    integration_types={
        discord.IntegrationType.guild_install,
        discord.IntegrationType.user_install,
    },
)
async def hand(ctx: discord.ApplicationContext):
    """
    View the user's hand in the current game.

    Args:
        ctx (discord.ApplicationContext): The context of the command.
    """
    game_id = ctx.interaction.channel_id
    if not (game_id and ctx.interaction.user):
        return
    if game_id not in eggsplode_app.games:
        await ctx.respond(MESSAGES["game_not_found"], ephemeral=True)
        return
    if ctx.interaction.user.id not in eggsplode_app.games[game_id].players:
        await ctx.respond(MESSAGES["user_not_in_game"], ephemeral=True)
        return
    if not eggsplode_app.games[game_id].hands:
        await ctx.respond(MESSAGES["game_not_started"], ephemeral=True)
        return
    await ctx.respond(
        MESSAGES["hand_title"].format(
            eggsplode_app.games[game_id].cards_help(
                ctx.interaction.user.id, template=MESSAGES["hand_list"]
            )
        ),
        ephemeral=True,
    )


@eggsplode_app.slash_command(
    name="games",
    description="View which games you're in.",
    integration_types={
        discord.IntegrationType.guild_install,
        discord.IntegrationType.user_install,
    },
)
async def games(ctx: discord.ApplicationContext):
    """
    View the games the user is participating in.

    Args:
        ctx (discord.ApplicationContext): The context of the command.
    """
    if not ctx.interaction.user:
        return
    found_games = games_with_user(ctx.interaction.user.id)
    await ctx.respond(
        (
            MESSAGES["list_games_title"].format(
                "\n".join(MESSAGES["list_games_item"].format(i) for i in found_games)
            )
            if found_games
            else MESSAGES["user_not_in_any_games"]
        ),
        ephemeral=True,
    )


@eggsplode_app.slash_command(
    name="help",
    description="Learn how to play Eggsplode and view useful info!",
    integration_types={
        discord.IntegrationType.guild_install,
        discord.IntegrationType.user_install,
    },
)
async def show_help(ctx: discord.ApplicationContext):
    """
    Show help information for the Eggsplode game.

    Args:
        ctx (discord.ApplicationContext): The context of the command.
    """
    await ctx.respond(
        "\n".join(MESSAGES["help"]).format(
            eggsplode_app.latency * 1000,
            VERSION,
            MESSAGES["maintenance"] if eggsplode_app.admin_maintenance else "",
        )
    )


@eggsplode_app.slash_command(
    name="bugreport",
    description="Report a bug to the Eggsplode developers.",
    integration_types={
        discord.IntegrationType.guild_install,
        discord.IntegrationType.user_install,
    },
)
@discord.option(
    "bug_type",
    type=str,
    description="The type of bug you're reporting.",
    required=True,
    autocomplete=lambda _: [
        "Eggsplode is lagging or does not respond.",
        "It's my turn, but it says that it's not valid.",
        "I can't play or draw a card.",
        "A card is not working as expected.",
        "I can't start a game, even if there are no other games in the current channel.",
        "Something else (please describe).",
    ],
)
@discord.option(
    "description",
    type=str,
    description="Please describe your bug. Provide as many details as possible.",
    required=True,
)
async def bugreport(ctx: discord.ApplicationContext, bug_type: str, description: str):
    """
    Report a bug to the developers.

    Args:
        ctx (discord.ApplicationContext): The context of the command.
        bug_type (str): The type of bug being reported.
        description (str): A detailed description of the bug.
    """
    if not ctx.interaction.user:
        return
    logger.info(
        MESSAGES["bug_report_print"].format(
            ctx.interaction.user.id, ctx.interaction.channel_id, bug_type, description
        )
    )
    await ctx.respond(MESSAGES["bug_reported"], ephemeral=True)


@eggsplode_app.slash_command(
<<<<<<< HEAD
    name="ping",
    description="Check if Eggsplode is online.",
    integration_types={
        discord.IntegrationType.guild_install,
        discord.IntegrationType.user_install,
    },
)
async def ping(ctx: discord.ApplicationContext):
    """
    Check if the Eggsplode bot is online.

    Args:
        ctx (discord.ApplicationContext): The context of the command.
    """
    await ctx.respond(f"Pong! ({eggsplode_app.latency*1000:.0f}ms)")


@eggsplode_app.slash_command(
=======
>>>>>>> 61713603
    name="admincmd",
    description="Staff only.",
    integration_types={
        discord.IntegrationType.guild_install,
        discord.IntegrationType.user_install,
    },
)
@discord.option(
    "command",
    type=str,
    description="If you don't know any command, you're not an admin.",
    required=True,
)
async def admincmd(
    ctx: discord.ApplicationContext,
    command: str,
):
    """
    Execute an admin command.

    Args:
        ctx (discord.ApplicationContext): The context of the command.
        command (str): The admin command to execute.
    """
    if command == ADMIN_MAINTENANCE_CODE:
        eggsplode_app.admin_maintenance = not eggsplode_app.admin_maintenance
        await ctx.respond(
            MESSAGES["maintenance_mode_toggle"].format(
                "enabled" if eggsplode_app.admin_maintenance else "disabled",
                (
                    MESSAGES["maintenance_mode_no_games_running"]
                    if not eggsplode_app.games
                    else ""
                ),
            ),
            ephemeral=True,
        )
    elif command == ADMIN_LISTGAMES_CODE:
        await ctx.respond(
            MESSAGES["list_games_title"].format(
                "\n".join(f"- {i}" for i in eggsplode_app.games)
            ),
            ephemeral=True,
        )
    else:
        await ctx.respond(MESSAGES["invalid_command"], ephemeral=True)


if __name__ == "__main__":
    if LOG_PATH:
        logger.info("PROGRAM STARTED!")
    else:
        print("PROGRAM STARTED!")
    eggsplode_app.run(DISCORD_TOKEN)<|MERGE_RESOLUTION|>--- conflicted
+++ resolved
@@ -11,11 +11,7 @@
 from dotenv import load_dotenv
 import discord
 from discord.ext import commands
-<<<<<<< HEAD
-from strings import MESSAGES
-=======
-from common import MESSAGES, VERSION
->>>>>>> 61713603
+from strings import MESSAGES, VERSION
 from game_logic import Game, ActionContext
 from views.start_game_view import StartGameView
 
@@ -251,27 +247,6 @@
 
 
 @eggsplode_app.slash_command(
-<<<<<<< HEAD
-    name="ping",
-    description="Check if Eggsplode is online.",
-    integration_types={
-        discord.IntegrationType.guild_install,
-        discord.IntegrationType.user_install,
-    },
-)
-async def ping(ctx: discord.ApplicationContext):
-    """
-    Check if the Eggsplode bot is online.
-
-    Args:
-        ctx (discord.ApplicationContext): The context of the command.
-    """
-    await ctx.respond(f"Pong! ({eggsplode_app.latency*1000:.0f}ms)")
-
-
-@eggsplode_app.slash_command(
-=======
->>>>>>> 61713603
     name="admincmd",
     description="Staff only.",
     integration_types={
