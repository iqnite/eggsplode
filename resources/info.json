{
<<<<<<< HEAD
    "version": "1.4-alpha"
=======
    "version": "1.4"
>>>>>>> fd07eda8
}<|MERGE_RESOLUTION|>--- conflicted
+++ resolved
@@ -1,7 +1,3 @@
 {
-<<<<<<< HEAD
-    "version": "1.4-alpha"
-=======
     "version": "1.4"
->>>>>>> fd07eda8
 }